--- conflicted
+++ resolved
@@ -13,15 +13,10 @@
     packages:
     - clang
 before_install:
-  # install boost and root
-<<<<<<< HEAD
-  - sudo apt-get -y install root-system
-=======
-  - sudo apt-get -y install libboost1.54-all-dev
+  # install root
   - wget https://root.cern.ch/download/root_v6.06.08.Linux-ubuntu14-x86_64-gcc4.8.tar.gz
   - tar xvzf root_v6.06.08.Linux-ubuntu14-x86_64-gcc4.8.tar.gz
   - source root/bin/thisroot.sh
->>>>>>> 87d4710a
 install:
   # create dedicated build folder
   - cd .. && mkdir build && cd build
