/* Copyright 2008-2010, Technische Universitaet Muenchen,
   Authors: Christian Hoeppner & Sebastian Neubert & Johannes Rauch

   This file is part of GENFIT.

   GENFIT is free software: you can redistribute it and/or modify
   it under the terms of the GNU Lesser General Public License as published
   by the Free Software Foundation, either version 3 of the License, or
   (at your option) any later version.

   GENFIT is distributed in the hope that it will be useful,
   but WITHOUT ANY WARRANTY; without even the implied warranty of
   MERCHANTABILITY or FITNESS FOR A PARTICULAR PURPOSE.  See the
   GNU Lesser General Public License for more details.

   You should have received a copy of the GNU Lesser General Public License
   along with GENFIT.  If not, see <http://www.gnu.org/licenses/>.
*/
/** @addtogroup genfit
 * @{
 */

#ifndef genfit_SpacepointMeasurement_h
#define genfit_SpacepointMeasurement_h

#include "AbsMeasurement.h"
#include "AbsHMatrix.h"


namespace genfit {

/** @brief Class for measurements implementing a space point hit geometry.
 *
 *  @author Christian H&ouml;ppner (Technische Universit&auml;t M&uuml;nchen, original author)
 *  @author Sebastian Neubert  (Technische Universit&auml;t M&uuml;nchen, original author)
 *  @author Johannes Rauch  (Technische Universit&auml;t M&uuml;nchen, original author)
 *
 * For a space point the detector plane has to be defined with respect to
 * a track representation. SpacepointMeasurement implements a scheme where the
 * detectorplane is chosen perpendicular to the track.
 * In a track fit, only two of the three coordinates of a space point are
 * independent (the track is a one-dimensional object). Therefore the 3D
 * data of the hit is used to define a proper detector plane into which the
 * hit coordinates are then projected.
 */
class SpacepointMeasurement : public AbsMeasurement {

 public:
  SpacepointMeasurement(int nDim = 3);
  SpacepointMeasurement(const TVectorD& rawHitCoords, const TMatrixDSym& rawHitCov, int detId, int hitId, TrackPoint* trackPoint,
      bool weightedPlaneContruction = true, bool cutCov = true);

  virtual ~SpacepointMeasurement() {;}

  virtual AbsMeasurement* clone() const {return new SpacepointMeasurement(*this);}

  /**
   * @brief Contruct the virtual detector plane
   *
   * Per default, the plane will be constructed such that it contains the measurement and POCA to the measurement in cartesian space.
   * The plane is perpendicular to the track (at the POCA).
   *
   *  If weightedPlaneContruction_ is set, the POCA will be calculated in a space weighted with the inverse of the 3D covariance.
   *  E.g. if the covariance is very oblate, the plane will be almost defined by the covariance shape.
   *  If the covariance is very prolate, the behaviour will be very similar to the ProlateSpacepointHit.
   */
  virtual SharedPlanePtr constructPlane(const StateOnPlane& state) const;

  virtual std::vector<MeasurementOnPlane*> constructMeasurementsOnPlane(const StateOnPlane& state) const;

  virtual const AbsHMatrix* constructHMatrix(const AbsTrackRep*) const;

<<<<<<< HEAD
  /// false: use POCA to construct DetPlane. true: Use metric G to construct POCA
  void setWeightedPlaneContruction(bool opt) {weightedPlaneContruction_ = opt;}

  /// false: project 3D cov onto DetPlane. true: cut 3D cov with DetPlane
  void setCutCov(bool opt) {cutCov_ = opt;}

  bool getWeightedPlaneContruction() const {return weightedPlaneContruction_;}
  bool getCutCov() const {return cutCov_;}
=======
  bool getWeightedPlaneConstruction() const     { return weightedPlaneContruction_; }
  void setWeightedPlaneConstruction(bool value) { weightedPlaneContruction_ = value; }

  bool getCutCov() const     { return cutCov_; }
  void setCutCov(bool value) { cutCov_ = value; }
>>>>>>> 516a5151

 protected:
  void initG();

 private:

  bool weightedPlaneContruction_; // false: use POCA to construct DetPlane. true: Use metric G to construct POCA (default)
  TMatrixDSym G_; //! inverse of 3x3 cov
  bool cutCov_; // false: project 3D cov onto DetPlane. true: cut 3D cov with DetPlane (default)

  ClassDef(SpacepointMeasurement,3)
};

} /* End of namespace genfit */
/** @} */

#endif // genfit_SpacepointMeasurement_h<|MERGE_RESOLUTION|>--- conflicted
+++ resolved
@@ -70,22 +70,13 @@
 
   virtual const AbsHMatrix* constructHMatrix(const AbsTrackRep*) const;
 
-<<<<<<< HEAD
-  /// false: use POCA to construct DetPlane. true: Use metric G to construct POCA
-  void setWeightedPlaneContruction(bool opt) {weightedPlaneContruction_ = opt;}
-
   /// false: project 3D cov onto DetPlane. true: cut 3D cov with DetPlane
-  void setCutCov(bool opt) {cutCov_ = opt;}
-
-  bool getWeightedPlaneContruction() const {return weightedPlaneContruction_;}
-  bool getCutCov() const {return cutCov_;}
-=======
   bool getWeightedPlaneConstruction() const     { return weightedPlaneContruction_; }
   void setWeightedPlaneConstruction(bool value) { weightedPlaneContruction_ = value; }
 
+  /// false: use POCA to construct DetPlane. true: Use metric G to construct POCA
   bool getCutCov() const     { return cutCov_; }
   void setCutCov(bool value) { cutCov_ = value; }
->>>>>>> 516a5151
 
  protected:
   void initG();
