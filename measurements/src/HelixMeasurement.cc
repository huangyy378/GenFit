--- conflicted
+++ resolved
@@ -38,7 +38,6 @@
   }
 }
 
-<<<<<<< HEAD
 SharedPlanePtr
 HelixMeasurement::constructPlane(const StateOnPlane &state) const {
   // extrapolate to cylinder of radius r
@@ -69,39 +68,6 @@
     U = TVector3(1, 0, 0).Cross(tangent);
     if (U.Mag() < 1e-10) {
       U = TVector3(0, 1, 0).Cross(tangent);
-=======
-std::vector<MeasurementOnPlane*> HelixMeasurement::constructMeasurementsOnPlane(
-    const StateOnPlane& state) const {
-    double mR = rawHitCoords_(7);
-    double mL = -mR;
-    double V = rawHitCov_(7, 7);
-
-    MeasurementOnPlane* mopL = new MeasurementOnPlane(
-        TVectorD(1, &mL),
-        TMatrixDSym(1, &V),
-        state.getPlane(),
-        state.getRep(),
-        constructHMatrix(state.getRep()));
-
-    MeasurementOnPlane* mopR = new MeasurementOnPlane(
-        TVectorD(1, &mR),
-        TMatrixDSym(1, &V),
-        state.getPlane(),
-        state.getRep(),
-        constructHMatrix(state.getRep()));
-
-    // set weights
-    if (leftRight_ < 0) {
-        mopL->setWeight(1);
-        mopR->setWeight(0);
-    } else if (leftRight_ > 0) {
-        mopL->setWeight(0);
-        mopR->setWeight(1);
-    } else {
-        double val = 0.5 * pow(std::max(0., 1 - mR / maxDistance_), 2.);
-        mopL->setWeight(val);
-        mopR->setWeight(val);
->>>>>>> e87e4b62
     }
   }
   U.SetMag(1.0);
@@ -131,7 +97,6 @@
 }
 
 HelixMeasurement::ClosestPointResult
-<<<<<<< HEAD
 HelixMeasurement::findClosestPointOnHelix(const TVector3 &point) const {
   ClosestPointResult result;
 
@@ -211,81 +176,6 @@
     if (distSq < minDistSq) {
       minDistSq = distSq;
       bestU = u;
-=======
-HelixMeasurement::findClosestPointOnHelix(const TVector3& point) const {
-    ClosestPointResult result;
-
-    // get helix parameters
-    const TVector3 center(rawHitCoords_(0), rawHitCoords_(1), rawHitCoords_(2));
-    const double radius = rawHitCoords_(3);
-    const double pitch = rawHitCoords_(4);
-    const double phi0 = rawHitCoords_(5);
-    const double phiTotal = rawHitCoords_(6);
-    double phi1 = (phi0 + phiTotal) / 2;
-    const TVector3 relPos = point - center;
-    const double k = pitch / (2 * TMath::Pi());
-
-    // construct functions
-    auto distanceSq = [&](double phi) -> double {
-        const double deltaPhi = phi - phi1;
-        const double x = radius * std::cos(deltaPhi);
-        const double y = radius * std::sin(deltaPhi);
-        const double z = k * deltaPhi;
-
-        return (x - relPos.X()) * (x - relPos.X()) +
-               (y - relPos.Y()) * (y - relPos.Y()) +
-               (z - relPos.Z()) * (z - relPos.Z());
-    };
-
-    auto derivative = [&](double phi) -> double {
-        const double deltaPhi = phi - phi1;
-        const double x = radius * std::cos(deltaPhi);
-        const double y = radius * std::sin(deltaPhi);
-        const double z = k * deltaPhi;
-
-        const double dx_dphi = -radius * std::sin(deltaPhi);
-        const double dy_dphi = radius * std::cos(deltaPhi);
-        const double dz_dphi = k;
-
-        return 2 * (x - relPos.X()) * dx_dphi +
-               2 * (y - relPos.Y()) * dy_dphi +
-               2 * (z - relPos.Z()) * dz_dphi;
-    };
-
-    // second derivative
-    auto secondDerivative = [&](double phi) -> double {
-        const double deltaPhi = phi - phi1;
-        const double x = radius * std::cos(deltaPhi);
-        const double y = radius * std::sin(deltaPhi);
-
-        const double dx_dphi = -radius * std::sin(deltaPhi);
-        const double dy_dphi = radius * std::cos(deltaPhi);
-
-        const double d2x_dphi2 = -radius * std::cos(deltaPhi);
-        const double d2y_dphi2 = -radius * std::sin(deltaPhi);
-
-        return 2 * (dx_dphi * dx_dphi + (x - relPos.X()) * d2x_dphi2) +
-               2 * (dy_dphi * dy_dphi + (y - relPos.Y()) * d2y_dphi2) +
-               2 * k * k;
-    };
-
-    double bestPhi = 0.0;
-    double minDistSq = std::numeric_limits<double>::max();
-    const int numSamples = 100;
-    const double zGuess = (std::abs(k) > 1e-9) ? relPos.Z() / k : 0.0;
-
-    // find good starting point
-    const double startPhi = phi0;
-    const double endPhi = phi0 + phiTotal;
-
-    for (int i = 0; i <= numSamples; ++i) {
-        const double phi = startPhi + i * (endPhi - startPhi) / numSamples;
-        const double distSq = distanceSq(phi);
-        if (distSq < minDistSq) {
-            minDistSq = distSq;
-            bestPhi = phi;
-        }
->>>>>>> e87e4b62
     }
   }
 
